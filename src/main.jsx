import { StrictMode } from 'react'
import { createRoot } from 'react-dom/client'
import './index.css'
<<<<<<< HEAD
import App from './App.jsx'
import Work from './Work.jsx'
import Drop from './drop.jsx'

createRoot(document.getElementById('root')).render(
  <StrictMode>
    <Work />
    <Drop/>
    <App/>
=======
import AppRouter from './components/AppRouter.jsx'

createRoot(document.getElementById('root')).render(
  <StrictMode>
    <AppRouter />
>>>>>>> bbc01c67
  </StrictMode>,
)<|MERGE_RESOLUTION|>--- conflicted
+++ resolved
@@ -1,22 +1,10 @@
 import { StrictMode } from 'react'
 import { createRoot } from 'react-dom/client'
 import './index.css'
-<<<<<<< HEAD
-import App from './App.jsx'
-import Work from './Work.jsx'
-import Drop from './drop.jsx'
-
-createRoot(document.getElementById('root')).render(
-  <StrictMode>
-    <Work />
-    <Drop/>
-    <App/>
-=======
 import AppRouter from './components/AppRouter.jsx'
 
 createRoot(document.getElementById('root')).render(
   <StrictMode>
     <AppRouter />
->>>>>>> bbc01c67
   </StrictMode>,
 )